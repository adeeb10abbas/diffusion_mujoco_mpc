# Copyright 2023 DeepMind Technologies Limited
#
# Licensed under the Apache License, Version 2.0 (the "License");
# you may not use this file except in compliance with the License.
# You may obtain a copy of the License at
#
#     http://www.apache.org/licenses/LICENSE-2.0
#
# Unless required by applicable law or agreed to in writing, software
# distributed under the License is distributed on an "AS IS" BASIS,
# WITHOUT WARRANTIES OR CONDITIONS OF ANY KIND, either express or implied.
# See the License for the specific language governing permissions and
# limitations under the License.
# ==============================================================================
"""Install script for MuJoCo MPC."""

import os
import pathlib
import platform
import shutil
import setuptools
from setuptools.command import build_ext
from setuptools.command import build_py
import subprocess


Path = pathlib.Path


class GenerateProtoGrpcCommand(setuptools.Command):
  """Specialized setup command to handle agent proto compilation.

  Generates the `agent_pb2{_grpc}.py` files from `agent_proto`. Assumes that
  `grpc_tools.protoc` is installed.
  """

  description = "Generate `.proto` files to Python protobuf and gRPC files."
  user_options = []

  def initialize_options(self):
    self.build_lib = None

  def finalize_options(self):
    self.set_undefined_options("build_py", ("build_lib", "build_lib"))

  def run(self):
    """Generate `agent.proto` into `agent_pb2{_grpc}.py`.

    This function looks more complicated than what it has to be because the
    `protoc` generator is very particular in the way it generates the imports
    for the generated `agent_pb2_grpc.py` file. The final argument of the
    `protoc` call has to be "mujoco_mpc/agent.proto" in order for the import to
    become `from mujoco_mpc import [agent_pb2_proto_import]` instead of just
    `import [agent_pb2_proto_import]`. The latter would fail because the name is
    meant to be relative but python3 interprets it as an absolute import.
    """
    # We import here because, if the import is at the top of this file, we
    # cannot resolve the dependencies without having `grpcio-tools` installed.
    from grpc_tools import protoc  # pylint: disable=import-outside-toplevel

    agent_proto_filename = "agent.proto"
    agent_proto_source_path = Path(
        "..", "mjpc", "grpc", agent_proto_filename
    ).resolve()
    assert self.build_lib is not None
    build_lib_path = Path(self.build_lib).resolve()
    proto_module_relative_path = Path("mujoco_mpc", "proto", agent_proto_filename)
    agent_proto_destination_path = Path(build_lib_path, proto_module_relative_path)
    agent_proto_destination_path.parent.mkdir(parents=True, exist_ok=True)
    # Copy `agent_proto_filename` into current source.
    shutil.copy(agent_proto_source_path, agent_proto_destination_path)

    protoc_command_parts = [
        # We use `__file__`  as the first argument the same way as is done by
        # `protoc` when called as `__main__` here:
        # https://github.com/grpc/grpc/blob/21996c37842035661323c71b9e7040345f0915e2/tools/distrib/python/grpcio_tools/grpc_tools/protoc.py#L172-L173.
        __file__,
        f"-I{build_lib_path}",
        f"--python_out={build_lib_path}",
        f"--grpc_python_out={build_lib_path}",
        str(agent_proto_destination_path),
    ]

    protoc_returncode = protoc.main(protoc_command_parts)

    if protoc_returncode != 0:
      raise subprocess.CalledProcessError(
          returncode=protoc_returncode,
          cmd=f"`protoc.main({protoc_command_parts})`",
      )

    self.spawn(["touch", str(agent_proto_destination_path.parent / "__init__.py")])


class CopyAgentServerBinaryCommand(setuptools.Command):
  """Specialized setup command to copy `agent_server` next to `agent.py`.

  Assumes that the C++ gRPC `agent_server` binary has been manually built and
  and located in the default `mujoco_mpc/build/bin` folder.
  """

  description = "Copy `agent_server` next to `agent.py`."
  user_options = []

  def initialize_options(self):
    self.build_lib = None

  def finalize_options(self):
    self.set_undefined_options("build_py", ("build_lib", "build_lib"))

  def run(self):
    self._copy_binary("agent_server")
    self._copy_binary("ui_agent_server")

  def _copy_binary(self, binary_name):
    source_path = Path(f"../build/bin/{binary_name}")
    if not source_path.exists():
      raise ValueError(
          f"Cannot find `{binary_name}` binary from {source_path}. Please build"
          " the `{binary_name}` C++ gRPC service."
      )
    assert self.build_lib is not None
    build_lib_path = Path(self.build_lib).resolve()
    destination_path = Path(build_lib_path, "mujoco_mpc", "mjpc", binary_name)

    self.announce(f"{source_path.resolve()=}")
    self.announce(f"{destination_path.resolve()=}")

    destination_path.parent.mkdir(exist_ok=True, parents=True)
    shutil.copy(source_path, destination_path)


class CopyTaskAssetsCommand(setuptools.Command):
  """Copies `agent_server` and `ui_agent_server` next to `agent.py`.

  Assumes that the C++ gRPC `agent_server` binary has been manually built and
  and located in the default `mujoco_mpc/build/bin` folder.
  """

  description = (
      "Copy task assets over to python source to make them accessible by" " `Agent`."
  )
  user_options = []

  def initialize_options(self):
    self.build_lib = None

  def finalize_options(self):
    self.set_undefined_options("build_ext", ("build_lib", "build_lib"))

  def run(self):
<<<<<<< HEAD
    mjpc_tasks_path = Path(__file__).parent.parent / "mjpc" / "tasks"
=======
    # TODO(ahl): need to ensure that the c++ version has been built first
    mjpc_tasks_path = Path(__file__).parent.parent / "build/mjpc/tasks"
    # mjpc_tasks_path = Path(__file__).parent.parent / "mjpc" / "tasks"
    # Include all xml, png, and stl assets in the `mjpc/tasks` folder.
>>>>>>> d27f392c
    source_paths = (
      tuple(mjpc_tasks_path.rglob("*.xml"))
      + tuple(mjpc_tasks_path.rglob("*.png"))
      + tuple(mjpc_tasks_path.rglob("*.stl"))
      + tuple(mjpc_tasks_path.rglob("*.obj"))
    )
    relative_source_paths = tuple(p.relative_to(mjpc_tasks_path) for p in source_paths)
    assert self.build_lib is not None
    build_lib_path = Path(self.build_lib).resolve()
    destination_dir_path = Path(build_lib_path, "mujoco_mpc", "mjpc", "tasks")
    self.announce(
        f"Copying assets {relative_source_paths} from"
        f" {mjpc_tasks_path} over to {destination_dir_path}."
    )

    for source_path, relative_source_path in zip(source_paths, relative_source_paths):
      destination_path = destination_dir_path / relative_source_path
      destination_path.parent.mkdir(exist_ok=True, parents=True)
      shutil.copy(source_path, destination_path)


class BuildPyCommand(build_py.build_py):
  """Specialized Python builder to handle agent service dependencies.

  During build, this will generate the `agent_pb2{_grpc}.py` files and copy
  `agent_server` binary next to `agent.py`.
  """

  user_options = build_py.build_py.user_options

  def run(self):
    self.run_command("generate_proto_grpc")
    self.run_command("copy_task_assets")
    super().run()


class CMakeExtension(setuptools.Extension):
  """A Python extension that has been prebuilt by CMake.

  We do not want distutils to handle the build process for our extensions, so
  so we pass an empty list to the super constructor.
  """

  def __init__(self, name):
    super().__init__(name, sources=[])


class BuildCMakeExtension(build_ext.build_ext):
  """Uses CMake to build extensions."""

  def run(self):
    self._configure_and_build_agent_server()
    self.run_command("copy_agent_server_binary")

  def _configure_and_build_agent_server(self):
    """Check for CMake."""
    cmake_command = "cmake"
    build_cfg = "Release"
    mujoco_mpc_root = Path(__file__).parent.parent
    mujoco_mpc_build_dir = mujoco_mpc_root / "build"
    cmake_configure_args = [
        "-DCMAKE_EXPORT_COMPILE_COMMANDS:BOOL=TRUE",
        f"-DCMAKE_BUILD_TYPE:STRING={build_cfg}",
        "-DBUILD_TESTING:BOOL=OFF",
        "-DMJPC_BUILD_GRPC_SERVICE:BOOL=ON",
    ]

    if platform.system() == "Darwin" and "ARCHFLAGS" in os.environ:
      osx_archs = []
      if "-arch x86_64" in os.environ["ARCHFLAGS"]:
        osx_archs.append("x86_64")
      if "-arch arm64" in os.environ["ARCHFLAGS"]:
        osx_archs.append("arm64")
      cmake_configure_args.append(f"-DCMAKE_OSX_ARCHITECTURES={';'.join(osx_archs)}")

    # TODO(hartikainen): We currently configure the builds into
    # `mujoco_mpc/build`. This should use `self.build_{temp,lib}` instead, to
    # isolate the Python builds from the C++ builds.
    print("Configuring CMake with the following arguments:")
    for arg in cmake_configure_args:
      print(f"  {arg}")
    subprocess.check_call(
        [
            cmake_command,
            *cmake_configure_args,
            f"-S{mujoco_mpc_root.resolve()}",
            f"-B{mujoco_mpc_build_dir.resolve()}",
        ],
        cwd=mujoco_mpc_root,
    )

    print("Building `agent_server` and `ui_agent_server` with CMake")
    subprocess.check_call(
        [
            cmake_command,
            "--build",
            str(mujoco_mpc_build_dir.resolve()),
            "--target",
            "agent_server",
            "ui_agent_server",
            f"-j{os.cpu_count()}",
            "--config",
            build_cfg,
        ],
        cwd=mujoco_mpc_root,
    )


setuptools.setup(
    name="mujoco_mpc",
    version="0.1.0",
    author="DeepMind",
    author_email="mujoco@deepmind.com",
    description="MuJoCo MPC (MJPC)",
    url="https://github.com/google-deepmind/mujoco_mpc",
    license="MIT",
    classifiers=[
        "Development Status :: 2 - Pre-Alpha",
        "Intended Audience :: Developers",
        "Intended Audience :: Science/Research",
        "License :: OSI Approved :: Apache Software License",
        "Natural Language :: English",
        "Programming Language :: Python :: 3",
        "Programming Language :: Python :: 3 :: Only",
        "Topic :: Scientific/Engineering",
    ],
    packages=setuptools.find_packages(),
    python_requires=">=3.8",
    setup_requires=[
        "grpcio-tools",
        "grpcio",
    ],
    install_requires=[
        "grpcio",
        "mujoco >= 2.3.3",
        "protobuf",
    ],
    extras_require={
        "test": [
            "absl-py",
        ],
    },
    ext_modules=[CMakeExtension("agent_server")],
    cmdclass={
        "build_py": BuildPyCommand,
        "build_ext": BuildCMakeExtension,
        "generate_proto_grpc": GenerateProtoGrpcCommand,
        "copy_agent_server_binary": CopyAgentServerBinaryCommand,
        "copy_task_assets": CopyTaskAssetsCommand,
    },
    package_data={
        "": [
            "mjpc/agent_server",
            "mjpc/ui_agent_server",
            "mjpc/tasks/**/*.xml",
            "mjpc/tasks/**/*.png",
            "mjpc/tasks/**/*.stl",
            "mjpc/tasks/**/*.obj",
        ],
    },
)<|MERGE_RESOLUTION|>--- conflicted
+++ resolved
@@ -149,14 +149,7 @@
     self.set_undefined_options("build_ext", ("build_lib", "build_lib"))
 
   def run(self):
-<<<<<<< HEAD
     mjpc_tasks_path = Path(__file__).parent.parent / "mjpc" / "tasks"
-=======
-    # TODO(ahl): need to ensure that the c++ version has been built first
-    mjpc_tasks_path = Path(__file__).parent.parent / "build/mjpc/tasks"
-    # mjpc_tasks_path = Path(__file__).parent.parent / "mjpc" / "tasks"
-    # Include all xml, png, and stl assets in the `mjpc/tasks` folder.
->>>>>>> d27f392c
     source_paths = (
       tuple(mjpc_tasks_path.rglob("*.xml"))
       + tuple(mjpc_tasks_path.rglob("*.png"))
