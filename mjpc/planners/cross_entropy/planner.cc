--- conflicted
+++ resolved
@@ -212,7 +212,6 @@
   // start timer
   auto policy_update_start = std::chrono::steady_clock::now();
 
-<<<<<<< HEAD
   // dimensions
   int num_spline_points = candidate_policy[0].num_spline_points;
   int num_parameters = candidate_policy[0].num_parameters;
@@ -228,11 +227,6 @@
   mju_copy(elite_avg.times.data(), trajectory[0].times.data(), horizon);
 
   // loop over elites to compute average
-=======
-  // improvement: compare nominal to elite average
-  double nominal_return = trajectory[0].total_return;
-  double elite_avg_return = 0.0;
->>>>>>> 4a120099
   for (int i = 0; i < n_elite; i++) {
     // ordered trajectory index
     int idx = trajectory_order[i];
@@ -302,8 +296,8 @@
 
   // rollout nominal policy
   trajectory[0].Rollout(nominal_policy, task, model, data_[0].get(),
-                       state.data(), time, mocap.data(), userdata.data(),
-                       horizon);
+                        state.data(), time, mocap.data(), userdata.data(),
+                        horizon);
 }
 
 // set action from policy
@@ -336,7 +330,6 @@
     nominal_time += time_shift;
   }
 
-<<<<<<< HEAD
   // copy resampled policy parameters
   mju_copy(candidate_policy[0].parameters.data(), parameters_scratch.data(),
            num_parameters);
@@ -348,21 +341,6 @@
                 candidate_policy[0].times[0],
                 candidate_policy[0].times[num_spline_points - 1],
                 timestep_power, num_spline_points);
-=======
-  // update
-  {
-    const std::shared_lock<std::shared_mutex> lock(mtx_);
-    // copy parameters to policy
-    // parameters_scratch holds the average policy over the top n_elite ones
-    previous_policy = policy;
-    policy.CopyParametersFrom(parameters_scratch, times_scratch);
-
-    // time power transformation
-    PowerSequence(policy.times.data(), time_shift, policy.times[0],
-                  policy.times[num_spline_points - 1], timestep_power,
-                  num_spline_points);
-  }
->>>>>>> 4a120099
 }
 
 // add random noise to nominal policy
@@ -423,7 +401,7 @@
                                        s.candidate_policy[0].num_spline_points);
         s.candidate_policy[i].representation =
             s.candidate_policy[0].representation;
-        
+
         // sample noise
         s.AddNoiseToPolicy(i);
       }
@@ -449,11 +427,7 @@
 
 // returns the nominal trajectory (this is the purple trace)
 const Trajectory* CrossEntropyPlanner::BestTrajectory() {
-<<<<<<< HEAD
   return &trajectory[trajectory_order[0]];
-=======
-  return winner >= 0 ? &trajectory[0] : nullptr;
->>>>>>> 4a120099
 }
 
 // visualize planner-specific traces
@@ -584,22 +558,4 @@
   shift[1] += 3;
 }
 
-<<<<<<< HEAD
-=======
-double CrossEntropyPlanner::CandidateScore(int candidate) const {
-  return trajectory[trajectory_order[candidate]].total_return;
-}
-
-// set action from candidate policy
-void CrossEntropyPlanner::ActionFromCandidatePolicy(double* action,
-                                                    int candidate,
-                                                    const double* state,
-                                                    double time) {
-  candidate_policy[trajectory_order[candidate]].Action(action, state, time);
-}
-
-void CrossEntropyPlanner::CopyCandidateToPolicy(int candidate) {
-  return;  // unused, included for API compliance
-}
->>>>>>> 4a120099
 }  // namespace mjpc