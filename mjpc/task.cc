--- conflicted
+++ resolved
@@ -93,21 +93,15 @@
         if (s[4 + j] > 0.0) continue;
         mju_error("Cost construction from XML: Missing parameter value\n");
       }
-<<<<<<< HEAD
-      norm[num_cost] = (NormType)s[0];
+      norm[num_term] = (NormType)s[0];
 
       // check Null norm
-      if (norm[num_cost] == -1 && dim_norm_residual[num_cost] != 1) {
+      if (norm[num_term] == -1 && dim_norm_residual[num_term] != 1) {
         mju_error("Cost construction from XML: Missing parameter value\n");
       }
 
-      weight[num_cost] = s[1];
-      num_norm_parameter[num_cost] = NormParameterDimension(s[0]);
-=======
-      norm[num_term] = (NormType)s[0];
       weight[num_term] = s[1];
       num_norm_parameter[num_term] = NormParameterDimension(s[0]);
->>>>>>> 4deccba5
       mju_copy(DataAt(num_parameter, parameter_shift), s + 4,
                num_norm_parameter[num_term]);
       parameter_shift += num_norm_parameter[num_term];
