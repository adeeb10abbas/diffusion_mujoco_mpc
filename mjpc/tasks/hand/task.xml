--- conflicted
+++ resolved
@@ -53,13 +53,8 @@
     <framequat name="cube_goal_orientation" objtype="body" objname="goal"/>
   </sensor>
 
-<<<<<<< HEAD
-  <include file="cube.xml"/>
-  <include file="cube_noisy.xml"/>
-=======
   <include file="../common_assets/reorientation_cube.xml"/>
   <!-- from: https://github.com/google-deepmind/mujoco_menagerie/tree/main/shadow_hand -->
->>>>>>> 36ea5e8a
   <include file="right_hand.xml"/>
 
   <keyframe>
